--- conflicted
+++ resolved
@@ -19,7 +19,6 @@
             self.node_lookup[node.name]=node
             self.graph.add_node(node)
         else:
-<<<<<<< HEAD
             raise Exception("Can only add 'Node' and its subclasses as nodes into the BayesNet")
 
     def add_edge(self, node_from, node_to):
@@ -66,8 +65,4 @@
     def draw(self):
         import matplotlib.pyplot as plt
         nx.draw(self.graph)
-        plt.show() 
- 
-=======
-            raise Exception("Can only add 'Node' and its subclasses as nodes into the BayesNet")
->>>>>>> 07ca2cc2
+        plt.show() 