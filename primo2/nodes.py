--- conflicted
+++ resolved
@@ -46,9 +46,6 @@
             In order for the access in dictionaries via the name to work, a
             random node is equal to its name as well.
         """
-#        if isinstance(other, str):
-#            return other == self.name
-#        return other.name == self.name
         try:
             return other.name == self.name
         except AttributeError:
@@ -67,11 +64,7 @@
         
     def __str__(self):
         return self.name
-<<<<<<< HEAD
-
-=======
-   
->>>>>>> 01e6182e
+
     def __repr__(self):
         return self.name       
 
