#!/usr/bin/env python
# -*- coding: utf-8 -*-

# This file is part of PRIMO2 -- Probabilistic Inference Modules.
# Copyright (C) 2013-2017 Social Cognitive Systems Group, 
#                         Faculty of Technology, Bielefeld University
#
# This program is free software: you can redistribute it and/or modify
# it under the terms of the Lesser GNU General Public License as 
# published by the Free Software Foundation, either version 3 of the 
# License, or (at your option) any later version.
#
# This program is distributed in the hope that it will be useful,
# but WITHOUT ANY WARRANTY; without even the implied warranty of
# MERCHANTABILITY or FITNESS FOR A PARTICULAR PURPOSE.  See the
# GNU Lesser General Public License for more details.
#
# You should have received a copy of the GNU Lesser General Public 
# License along with this program.  If not, see
# <http://www.gnu.org/licenses/>.

import os
import unittest
import numpy as np

from primo2.networks import BayesianNetwork
from primo2.io import XMLBIFParser, DBNSpec
from primo2.nodes import DiscreteNode

class XMLBIFTest(unittest.TestCase):
    

    def test_readXMLBIF(self):
        bn = XMLBIFParser.parse("primo2/tests/slippery.xbif")
        
        nodes = bn.get_all_nodes()        
        self.assertTrue("slippery_road" in nodes)
        self.assertTrue("sprinkler" in nodes)
        self.assertTrue("rain" in nodes)
        self.assertTrue("wet_grass" in nodes)
        self.assertTrue("winter" in nodes)
        self.assertEqual(len(nodes), 5)
        slipperyNode = bn.get_node("slippery_road")
        self.assertTrue("rain" in slipperyNode.parents)
        sprinklerNode = bn.get_node("sprinkler")
        self.assertTrue("winter" in sprinklerNode.parents)
        rainNode = bn.get_node("rain")
        self.assertTrue("winter" in rainNode.parents)
        cpt = np.array([[0.8,0.1],[0.2,0.9]])        
        np.testing.assert_array_almost_equal(rainNode.cpd, cpt)
        
        wetNode = bn.get_node("wet_grass")
        self.assertTrue("sprinkler" in wetNode.parents)
        self.assertTrue("rain" in wetNode.parents)
        self.assertTrue("true" in wetNode.values)
        cpt = np.array([[[0.95, 0.8],[0.1,0.0]], [[0.05, 0.2],[0.9, 1.0]]])
        self.assertEqual(wetNode.get_probability("false", {"rain":["true"], "sprinkler":["false"]}),0.2)
        self.assertEqual(wetNode.get_probability("true", {"rain":["false"], "sprinkler":["true"]}),0.1)
        
#        np.testing.assert_array_almost_equal(wetNode.cpd, cpt)
        
    def test_readXMLBIF_different_parent_sizes(self):
        bn = XMLBIFParser.parse("primo2/tests/testfile.xbif")
#        nodes = bn.get_all_nodes()
        johnNode = bn.get_node("John_calls")
        cpt = np.array([[[0.8,0.5,0.7],[0.6,0.2,0.1]],[[0.2,0.5,0.3],[0.4,0.8,0.9]]])
        np.testing.assert_array_almost_equal(johnNode.cpd, cpt)
        
    def test_readXMLBIF_with_variable_properties(self):
        bn = XMLBIFParser.parse("primo2/tests/testfile.xbif", ignoreProperties=False)
        
        johnNode = bn.get_node("John_calls")
        self.assertEqual(len(johnNode.meta), 1)
        self.assertTrue("position" in johnNode.meta[0])
        
        alarmNode = bn.get_node("Alarm")
        
        self.assertEqual(len(alarmNode.meta), 2)
        self.assertTrue("position" in alarmNode.meta[0])
        self.assertEqual("Random meta test", alarmNode.meta[1])
        
    def test_readXMLBIF_with_variable_properties_ignored(self):
        bn = XMLBIFParser.parse("primo2/tests/testfile.xbif", ignoreProperties=True)
        johnNode = bn.get_node("John_calls")
        self.assertEqual(len(johnNode.meta), 0)
        
        alarmNode = bn.get_node("Alarm")
        self.assertEqual(len(alarmNode.meta), 0)
        
    def test_readXMLBIF_with_network_properties(self):
        bn = XMLBIFParser.parse("primo2/tests/testfile.xbif", ignoreProperties=False)
        
        self.assertEqual(len(bn.meta), 2)
        self.assertEqual("Random network property", bn.meta[0])
        self.assertEqual("Author jpoeppel", bn.meta[1])
        
        bn = XMLBIFParser.parse("primo2/tests/slippery.xbif", ignoreProperties=False)
        self.assertEqual(len(bn.meta), 0)
        
    def test_readXMLBIF_with_network_properties_ignored(self):
        bn = XMLBIFParser.parse("primo2/tests/testfile.xbif", ignoreProperties=True)
        self.assertEqual(len(bn.meta), 0)
        
        
        
        
    def test_writeXMLBIF_simple(self):
        path= "primo2/tests/test.xbif"
        bn = BayesianNetwork()
        n1 = DiscreteNode("a")
        n2 = DiscreteNode("b", ["happy", "sad"])
        bn.add_node(n1)
        bn.add_node(n2)
        bn.add_edge(n1,n2)
        XMLBIFParser.write(bn, path)

        bn2 = XMLBIFParser.parse(path)
        for n in bn2.get_all_nodes():
            tmpn = bn.get_node(n)
            for value in tmpn.values:
                self.assertTrue(value in n.values)
            for p in tmpn.parents.keys():
                self.assertTrue(p in n.parents)
            np.testing.assert_almost_equal(tmpn.cpd, n.cpd)
        # remove testfile
        import os
        os.remove(path)       
            
    def test_writeXMLBIF(self):
        testPath = "primo2/tests/testSlippery.xbif"
        bn = XMLBIFParser.parse("primo2/tests/slippery.xbif")
        XMLBIFParser.write(bn, testPath)
        bn2 = XMLBIFParser.parse(testPath)
        for n in bn2.get_all_nodes():
            tmpn = bn.get_node(n)
            for value in tmpn.values:
                self.assertTrue(value in n.values)
            for i,p in enumerate(tmpn.parentOrder):
                self.assertEqual(p, n.parentOrder[i])
            np.testing.assert_almost_equal(tmpn.cpd, n.cpd)
        # remove testfile
        import os
        os.remove(testPath)
        
    def test_writeXMLBIF_with_network_properties_ignored(self):
        testPath = "primo2/tests/testSlippery.xbif"
        bn = XMLBIFParser.parse("primo2/tests/slippery.xbif")
        bn.meta = ["Dummy property"]
        XMLBIFParser.write(bn, testPath, ignoreProperties=True)
        bn2 = XMLBIFParser.parse(testPath, ignoreProperties=False)
        self.assertEqual(len(bn2.meta),0)
        self.assertEqual("Dummy property", bn.meta[0])
        os.remove(testPath)
        
    def test_writeXMLBIF_with_network_properties(self):
        testPath = "primo2/tests/testSlippery.xbif"
        bn = XMLBIFParser.parse("primo2/tests/slippery.xbif")
        bn.meta = ["Dummy property"]
        XMLBIFParser.write(bn, testPath, ignoreProperties=False)
        bn2 = XMLBIFParser.parse(testPath, ignoreProperties=False)
        self.assertEqual(len(bn2.meta),1)
        self.assertEqual("Dummy property", bn.meta[0])
        os.remove(testPath)
        
    def test_writeXMLBIF_with_variable_properties_ignored(self):
        testPath = "primo2/tests/test_testfile.xbif"
        readPath = "primo2/tests/testfile.xbif"
        bn = XMLBIFParser.parse(readPath, ignoreProperties=False)
        XMLBIFParser.write(bn, testPath, ignoreProperties=True)
        bn2 = XMLBIFParser.parse(testPath, ignoreProperties=False)
        johnNode = bn2.get_node("John_calls")
        self.assertEqual(len(johnNode.meta), 0)
        
        alarmNode = bn2.get_node("Alarm")
        self.assertEqual(len(alarmNode.meta), 0)
        os.remove(testPath)
    
    def test_writeXMLBIF_with_variable_properties(self):
        testPath = "primo2/tests/test_testfile.xbif"
        bn = XMLBIFParser.parse("primo2/tests/testfile.xbif", ignoreProperties=False)
        XMLBIFParser.write(bn, testPath, ignoreProperties=False)
        bn2 = XMLBIFParser.parse(testPath, ignoreProperties=False)
        johnNode = bn2.get_node("John_calls")
        self.assertEqual(len(johnNode.meta), 1)
        self.assertTrue("position" in johnNode.meta[0])
        
        alarmNode = bn2.get_node("Alarm")
        
        self.assertEqual(len(alarmNode.meta), 2)
        self.assertTrue("position" in alarmNode.meta[0])
        self.assertEqual("Random meta test", alarmNode.meta[1])
        os.remove(testPath)
        
<<<<<<< HEAD

=======
class DBNSpecTest(unittest.TestCase):
    
    def test_parseDBN(self):
        dbn = DBNSpec.parse("primo2/tests/dbn-test.conf")
        self.assertEqual(dbn._b0.name, "Test_DBN_B0")
        self.assertEqual(dbn._two_tbn.name, "Test_DBN_2TBN")
    
    def test_parseDBN_local_dir(self):
        os.chdir("primo2/tests")
        dbn = DBNSpec.parse("dbn-test.conf")
        self.assertEqual(dbn._b0.name, "Test_DBN_B0")
        self.assertEqual(dbn._two_tbn.name, "Test_DBN_2TBN")
        os.chdir("../..")
        
    def test_parseDBN_relative(self):
        import shutil
        shutil.copyfile("primo2/tests/dbn-test-b0.xbif", "primo2/dbn-test-b0.xbif")
        shutil.copyfile("primo2/tests/dbn-test-2tbn.xbif", "primo2/dbn-test-2tbn.xbif")
        dbn = DBNSpec.parse("primo2/tests/dbn-test-relative.conf")
        self.assertEqual(dbn._b0.name, "Test_DBN_B0")
        self.assertEqual(dbn._two_tbn.name, "Test_DBN_2TBN")
        #Clean up
        os.remove("primo2/dbn-test-b0.xbif")
        os.remove("primo2/dbn-test-2tbn.xbif")
        
    def test_parseDBN_absolute_path(self):
        if os.path.exists("/tmp"):
            import shutil
            shutil.copyfile("primo2/tests/dbn-test-b0.xbif", "/tmp/dbn-test-b0.xbif")
            shutil.copyfile("primo2/tests/dbn-test-2tbn.xbif", "/tmp/dbn-test-2tbn.xbif")
            dbn = DBNSpec.parse("primo2/tests/dbn-test-abs.conf")
            self.assertEqual(dbn._b0.name, "Test_DBN_B0")
            self.assertEqual(dbn._two_tbn.name, "Test_DBN_2TBN")
            #Clean up
            os.remove("/tmp/dbn-test-b0.xbif")
            os.remove("/tmp/dbn-test-2tbn.xbif")
            
    def test_parseDBN_mixed_path(self):
        if os.path.exists("/tmp"):
            import shutil
            shutil.copyfile("primo2/tests/dbn-test-b0.xbif", "/tmp/dbn-test-b0.xbif")
            dbn = DBNSpec.parse("primo2/tests/dbn-test-mixed.conf")
            self.assertEqual(dbn._b0.name, "Test_DBN_B0")
            self.assertEqual(dbn._two_tbn.name, "Test_DBN_2TBN")
            #Clean up
            os.remove("/tmp/dbn-test-b0.xbif")
>>>>>>> 9deb2f9a
    
if __name__ == "__main__":
    #Workaround so that this script also finds the resource files when run directly
    # from within the tests folder
    
    os.chdir("../..")
    unittest.main()<|MERGE_RESOLUTION|>--- conflicted
+++ resolved
@@ -191,9 +191,6 @@
         self.assertEqual("Random meta test", alarmNode.meta[1])
         os.remove(testPath)
         
-<<<<<<< HEAD
-
-=======
 class DBNSpecTest(unittest.TestCase):
     
     def test_parseDBN(self):
@@ -240,7 +237,6 @@
             self.assertEqual(dbn._two_tbn.name, "Test_DBN_2TBN")
             #Clean up
             os.remove("/tmp/dbn-test-b0.xbif")
->>>>>>> 9deb2f9a
     
 if __name__ == "__main__":
     #Workaround so that this script also finds the resource files when run directly
